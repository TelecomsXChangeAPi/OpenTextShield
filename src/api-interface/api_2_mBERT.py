import time
from typing import Optional
from fastapi import FastAPI, HTTPException, Request, Depends
from fastapi.middleware.cors import CORSMiddleware
from pydantic import BaseModel
from datetime import datetime
from fastapi.responses import FileResponse
import torch
from transformers import AutoTokenizer, BertForSequenceClassification, BertConfig
import fasttext
import csv

app = FastAPI()

# Allowed IPs
<<<<<<< HEAD
ALLOWED_IPS = {"ANY", "127.0.0.1", "localhost", "10.0.0.1"}
=======
ALLOWED_IPS = {"ANY","127.0.0.1", "localhost", "10.0.0.1"}
>>>>>>> 7922662d

app.add_middleware(
    CORSMiddleware,
    allow_origins=["*"],
    allow_credentials=True,
    allow_methods=["*"],
    allow_headers=["*"],
)

# Path to your models
bert_model_path = {
    "bert-base-uncased": "../BERT/training/bert-mlx-apple-silicon/bert_ots_model_1.5.pth",
    "bert-base-multilingual-cased": "../mBERT/training/mbert-mlx-apple-silicon/mbert_ots_model_1.9_0.pth"
}

# Load models dynamically based on the model type
models = {}

for model_name, model_path in bert_model_path.items():
    config = BertConfig.from_pretrained(model_name, num_labels=3)  # Adjust num_labels as per your model
    model = BertForSequenceClassification(config)
    model.load_state_dict(torch.load(model_path, map_location=torch.device('cpu')))
    model.eval()
    models[model_name] = model.to(torch.device("cpu"))  # Assuming CPU for simplicity

# Load FastText model
fasttext_model_path = "../FastText/training/ots_fastext_model_v1.9.0.bin"
fasttext_model = fasttext.load_model(fasttext_model_path)

# Tokenizers for each BERT model
tokenizers = {
    model_name: AutoTokenizer.from_pretrained(model_name)
    for model_name in bert_model_path.keys()
}

class SMS(BaseModel):
    text: str
    model: str  # "bert" or "fasttext"
    bert_version: Optional[str] = "bert-base-uncased"  # "bert-base-uncased" or "bert-base-multilingual-cased"

class Feedback(BaseModel):
    content: str
    feedback: str
    thumbs_up: bool
    thumbs_down: bool
    user_id: Optional[str] = None
    model: str  # "bert" or "fasttext"
    bert_version: Optional[str] = "bert-base-uncased"

def preprocess_text(text, tokenizer, max_len=128):
    return tokenizer.encode_plus(
        text, add_special_tokens=True, max_length=max_len,
        padding='max_length', return_attention_mask=True,
        return_tensors='pt', truncation=True
    )

def write_feedback(feedback_data, model_name):
    file_name = f"feedback_{model_name}.csv"
    with open(file_name, mode="a", newline="", encoding="utf-8") as file:
        writer = csv.writer(file)
        if file.tell() == 0:
            writer.writerow(["Timestamp", "UserID", "Content", "Feedback", "Thumbs Up", "Thumbs Down"])
        writer.writerow(feedback_data)
        
#def verify_ip_address(request: Request):
#    client_host = request.client.host
#    if client_host not in ALLOWED_IPS:
#        raise HTTPException(status_code=403, detail="Access denied")
#    return client_host        

def verify_ip_address(request: Request):
    if "ANY" in ALLOWED_IPS:
        return request.client.host  # Bypass IP check and allow any IP
    # This line should be outside the if block, as it's part of the general flow
    client_host = request.client.host
    if client_host not in ALLOWED_IPS:
        raise HTTPException(status_code=403, detail="Access denied")
    return client_host
<<<<<<< HEAD


=======
>>>>>>> 7922662d

@app.post("/predict/", dependencies=[Depends(verify_ip_address)])
async def predict_sms(sms: SMS):
    start_time = time.time()

    if not sms.text:
        raise HTTPException(status_code=400, detail="Text is empty")

    if sms.model == "bert":
        bert_version = sms.bert_version if sms.bert_version in models else "bert-base-uncased"
        tokenizer = tokenizers[bert_version]
        model = models[bert_version]

        inputs = preprocess_text(sms.text, tokenizer)
        inputs = {k: v.to(torch.device("cpu")) for k, v in inputs.items()}  # Ensure inputs are on the correct device
        with torch.no_grad():
            outputs = model(**inputs)
            prediction = torch.argmax(outputs.logits, dim=1).item()
        label_map = {0: 'ham', 1: 'spam', 2: 'phishing'}
        label = label_map[prediction]
        probability = torch.nn.functional.softmax(outputs.logits, dim=1).max().item()
        model_info = {"Model_Name": "OTS_mBERT", "Model_Version": bert_version}
    elif sms.model == "fasttext":
        label, probability = fasttext_model.predict(sms.text, k=1)
        label = label[0].replace('__label__', '')
        probability = probability[0]
        model_info = {
            "Model_Name": "OTS_fasttext",
            "Model_Version": "1.9.0",
            "Model_Author": "TelecomsXChange (TCXC)",
            "Last_Training": "2024-03-20"
        }
    else:
        raise HTTPException(status_code=400, detail="Invalid model type")

    end_time = time.time()
    return {
        "label": label,
        "probability": probability,
        "processing_time": end_time - start_time,
        **model_info,
        "Model_Author": "TelecomsXChange (TCXC)",
        "Last_Training": "2024-03-20"  # Update accordingly
    }

@app.post("/feedback-loop/", dependencies=[Depends(verify_ip_address)])
async def feedback_loop(feedback: Feedback):
    thumbs_up = 'Yes' if feedback.thumbs_up else 'No'
    thumbs_down = 'Yes' if feedback.thumbs_down else 'No'
    timestamp = datetime.now().strftime("%Y-%m-%d %H:%M:%S")
    feedback_data = [timestamp, feedback.user_id, feedback.content, feedback.feedback, thumbs_up, thumbs_down]

    if feedback.model in ["bert", "fasttext"]:
        write_feedback(feedback_data, feedback.model)
    else:
        raise HTTPException(status_code=400, detail="Invalid model type")

    return {"message": "Feedback received"}

@app.get("/download-feedback/{model_name}", dependencies=[Depends(verify_ip_address)])
async def download_feedback(model_name: str):
    if model_name in ["bert", "fasttext"]:
        file_path = f"feedback_{model_name}.csv"
    else:
        raise HTTPException(status_code=400, detail="Invalid model name")
    return FileResponse(file_path, media_type='text/csv', filename=file_path)

if __name__ == "__main__":
    import uvicorn
    uvicorn.run(app, host="0.0.0.0", port=8002)
<|MERGE_RESOLUTION|>--- conflicted
+++ resolved
@@ -13,11 +13,7 @@
 app = FastAPI()
 
 # Allowed IPs
-<<<<<<< HEAD
-ALLOWED_IPS = {"ANY", "127.0.0.1", "localhost", "10.0.0.1"}
-=======
 ALLOWED_IPS = {"ANY","127.0.0.1", "localhost", "10.0.0.1"}
->>>>>>> 7922662d
 
 app.add_middleware(
     CORSMiddleware,
@@ -96,11 +92,6 @@
     if client_host not in ALLOWED_IPS:
         raise HTTPException(status_code=403, detail="Access denied")
     return client_host
-<<<<<<< HEAD
-
-
-=======
->>>>>>> 7922662d
 
 @app.post("/predict/", dependencies=[Depends(verify_ip_address)])
 async def predict_sms(sms: SMS):
